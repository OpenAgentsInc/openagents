<?php

namespace App\Livewire\Agents;

use App\Livewire\Agents\Partials\Documents;
use App\Models\Agent;
use App\Models\AgentFile;
use App\Utils\PoolUtils;
use Illuminate\Support\Facades\Storage;
use Jantinnerezo\LivewireAlert\LivewireAlert;
use Livewire\Component;
use Livewire\WithFileUploads;

class Edit extends Component
{
    use LivewireAlert, WithFileUploads;

    public $name;

    public $about;

    public $prompt;

    public $rag_prompt;

    public $is_public;

    public $files = [];

    public $urls = '';

    public $image;

    public $message;

    public $sats_per_message;

    public Agent $agent;

    public $useTools = false;

    public function mount()
    {
<<<<<<< HEAD

        if (! auth()->check()) {
            return redirect('/');
        }

=======
>>>>>>> 508bbed6
        $user = auth()->user();

        abort_if($user->id !== $this->agent->user_id, 403, 'permission denied');

        $this->name = $this->agent->name;
        $this->about = $this->agent->about;
        $this->prompt = $this->agent->prompt;
        $this->rag_prompt = $this->agent->rag_prompt;
        $this->is_public = $this->agent->is_public;
        $this->sats_per_message = $this->agent->sats_per_message;
        $this->message = $this->agent->message;
        $this->useTools = $this->agent->use_tools;

        $docs = AgentFile::with('agent')
            ->where('agent_id', $this->agent->id)
            ->get();
        $docs = $docs->filter(function ($doc) {
            return $doc->type === 'url';
        });
        $docs = $docs->pluck('url')->implode("\n");
        $this->urls = $docs;
        // public $files = [];
        // public $image;

    }

    public function rules()
    {
        return [
            'name' => 'required|string|max:255',
            'about' => 'required|string',
            'prompt' => 'required|string',
            'rag_prompt' => 'nullable|string',
            //            'message' => 'required|string',
            'is_public' => 'required|boolean',
            'files' => 'nullable|array',
            'files.*' => 'nullable|file|mimes:txt,pdf,xls,doc,docx,xlsx,csv|max:10240',
            'image' => 'nullable|image|max:2048',
            'urls' => 'nullable|string',
            'useTools' => 'required|boolean',
            'sats_per_message' => 'required|integer|min:3|max:3000',
        ];
    }

    public function submit()
    {

        $user = auth()->user();

        $agent = $this->agent;

        $this->validate();

        $saveimage = [];

        // Upload file

        if ($this->image && ! empty($this->image)) {

            $oldimage = json_decode($this->agent->image);

            if ($oldimage && isset($oldimage->path)) {
                $path = $oldimage->path;
                $disk = $oldimage->disk;
                Storage::disk($disk)->delete($path);
            }

            $disk = config('filesystems.media_disk');

            // Get filename with extension
            $filenamewithextension = $this->image->getClientOriginalName();

            // Get filename without extension
            $filename = pathinfo($filenamewithextension, PATHINFO_FILENAME);

            // Get file extension
            $extension = $this->image->getClientOriginalExtension();

            // Filename to store with directory
            $filenametostore = '/agents/images/'.str($filename)->slug()->toString().'_'.time().'.'.$extension;

            // Upload File to public
            Storage::disk($disk)->put($filenametostore, fopen($this->image->getRealPath(), 'r+'), 'public');

            $url = Storage::disk($disk)->url($filenametostore);

            $saveimage = [
                'disk' => $disk,
                'path' => $filenametostore,
                'url' => $url,
            ];
        }

        $agent->name = $this->name;
        $agent->about = $this->about;
        $agent->prompt = $this->prompt;
        $agent->rag_prompt = $this->rag_prompt;
        $agent->is_public = $this->is_public;
        $agent->message = $this->message;
        $agent->sats_per_message = $this->sats_per_message;
        if ($this->image) {
            $agent->image = json_encode($saveimage);
        }

        $agent->is_rag_ready = ! empty($this->files) ? false : true;
        $agent->use_tools = $this->useTools;
        $agent->user_id = $user->id;
        $agent->save();

        $needWarmUp = false;
        if (! empty($this->files)) {
            $needWarmUp = true;
            $disk = config('documents.disk'); // Assuming you are using the 'public' disk

            foreach ($this->files as $file) {
                // Get filename with extension
                $filenamewithextension = $file->getClientOriginalName();

                // Get filename without extension
                $filename = pathinfo($filenamewithextension, PATHINFO_FILENAME);

                // Get file extension
                $extension = $file->getClientOriginalExtension();

                // Filename to store with directory
                $filenametostore = 'agents/files/'.$filename.'_'.time().'.'.$extension;

                // Upload File to public disk
                Storage::disk($disk)->put($filenametostore, fopen($file->getRealPath(), 'r+'), 'public');

                // Generate URL without the "storage" part
                $url = Storage::disk($disk)->url($filenametostore);

                $agent->documents()->create([
                    'name' => $filename,
                    'path' => $filenametostore,
                    'url' => $url,
                    'disk' => $disk,
                    'type' => $file->getClientMimeType(),
                ]);
            }

            $this->files = [];

            $this->dispatch('document_updated')->to(Documents::class);

            $this->alert('warning', 'Agent learning process has now begin ..');

        }

        $agent->documents()->where('type', 'url')->delete();
        if (! empty($this->urls)) {
            $needWarmUp = true;
            $urls = explode("\n", $this->urls);
            foreach ($urls as $url) {
                $agent->documents()->create([
                    'name' => $url,
                    'path' => $url,
                    'url' => $url,
                    'disk' => 'url',
                    'type' => 'url',
                ]);
            }
        }

        $agent->save();

        if ($needWarmUp) {
            // Log::info('Agent created with documents', ['agent' => $agent->id, 'documents' => $agent->documents()->pluck('url')->toArray()]);
            // Send RAG warmup request
            PoolUtils::sendRAGWarmUp($agent->id, -1, 'agentbuilder'.PoolUtils::uuid(), $agent->documents()->pluck('url')->toArray());
            $this->alert('success', 'Agent training process has now begin ..');
        } else {
            $this->alert('success', 'Agent created successfully..');
        }

        $this->alert('success', 'Agent updated successfully');

    }

    public function render()
    {
        return view('livewire.agents.edit');
    }
}<|MERGE_RESOLUTION|>--- conflicted
+++ resolved
@@ -41,14 +41,12 @@
 
     public function mount()
     {
-<<<<<<< HEAD
+
 
         if (! auth()->check()) {
             return redirect('/');
         }
 
-=======
->>>>>>> 508bbed6
         $user = auth()->user();
 
         abort_if($user->id !== $this->agent->user_id, 403, 'permission denied');
