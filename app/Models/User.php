<?php

namespace App\Models;

use App\Enums\UserRole;
use App\Traits\Payable;
use Illuminate\Contracts\Auth\MustVerifyEmail;
use Illuminate\Database\Eloquent\Factories\HasFactory;
use Illuminate\Database\Eloquent\Relations\HasMany;
use Illuminate\Database\Eloquent\Relations\HasOne;
use Illuminate\Foundation\Auth\User as Authenticatable;
use Illuminate\Notifications\Notifiable;
use Laravel\Cashier\Billable;
use Laravel\Jetstream\HasProfilePhoto;
use Laravel\Sanctum\HasApiTokens;

class User extends Authenticatable implements MustVerifyEmail
{
    use Billable;
    use HasApiTokens;
    use HasFactory;
    use HasProfilePhoto;
    use Notifiable;
    use Payable;

    /**
     * The attributes that are mass assignable.
     *
     * @var array<int, string>
     */
    protected $fillable = [
        'external_id',
        'auth_provider',
        'name',
        'username',
        'email',
        'password',
        'profile_photo_path',
        'default_model',
        'system_prompt',
        'autoscroll',
        'lightning_address',
        'role', // 0 = user, 1 = moderator, 2 = admin
    ];

    /**
     * The attributes that should be hidden for serialization.
     *
     * @var array<int, string>
     */
    protected $hidden = [
        'password',
        'remember_token',
    ];

    /**
     * The accessors to append to the model's array form.
     *
     * @var array<int, string>
     */
    protected $appends = [
        'profile_photo_url',
        //        'default_model',
    ];

    public function dateForHumans()
    {
        return $this->created_at->format(
            $this->created_at->year === now()->year ?
                'M d, g:i A' :
                'M d Y, g:i A'
        );
    }

    // has an attribute sats_balance that gets the bitcoin balance divided by 1000
    //    public function getSatsBalanceAttribute(): int
    //    {
    //        return (int) $this->checkBalance(Currency::BTC) / 1000;
    //    }

    public function getIsProAttribute(): bool
    {
        return $this->isPro();
    }

    public function isPro(): bool
    {
        return env('APP_ENV') === 'local' || $this->subscribed('default');
    }

    /**
     * @deprecated Use getRole()>=UserRole::SUPER_ADMIN instead
     */
    public function isSuperAdmin(): bool
    {
        return $this->getRole()->value >= UserRole::SUPER_ADMIN->value;
    }

    /**
     * @deprecated Use getRole()>=UserRole::MOD instead
     */
    public function isModerator(): bool
    {
        return $this->getRole()->value >= UserRole::MOD->value;
    }

    /**
     * @deprecated Use getRole()>=UserRole::ADMIN instead
     */
    public function isAdmin(): bool
    {
        return $this->getRole()->value >= UserRole::ADMIN->value;
    }

    public function getRole(): UserRole
    {
        $forceSuperAdmin = 'AtlantisPleb';
<<<<<<< HEAD
        if ($forceSuperAdmin) {
            if (
                $this->name == $forceSuperAdmin
            ) {
=======
        $forceAdmin = 'npub1klt4m7gsqtx0e5erq9snquk8g2sw79mwm6kjau02nufnny99pcysd4kr0p';

        if ($forceSuperAdmin) {
            if ($this->username == $forceSuperAdmin) {
>>>>>>> 97831c61
                return UserRole::SUPER_ADMIN;
            }
            // When super admin is forced, all other super admins are downgraded to admin
            if ($this->role > UserRole::ADMIN->value) {
                return UserRole::ADMIN;
            }
<<<<<<< HEAD
        }

        return UserRole::fromInt($this->role);
=======
        }

        if ($forceAdmin) {
            if ($this->username == $forceAdmin) {
                return UserRole::ADMIN;
            }
        }

        return UserRole::fromInt($this->role ?? 0);
>>>>>>> 97831c61
    }

    public function payins(): HasMany
    {
        return $this->hasMany(Payin::class);
    }

    public function agents(): HasMany
    {
        return $this->hasMany(Agent::class);
    }

    public function threads(): HasMany
    {
        return $this->hasMany(Thread::class);
    }

    public function messages(): HasMany
    {
        return $this->hasMany(Message::class);
    }

    public function nostrAccount(): HasOne
    {
        return $this->hasOne(NostrAccount::class);
    }

    /**
     * Get the attributes that should be cast.
     *
     * @return array<string, string>
     */
    protected function casts(): array
    {
        return [
            'password' => 'hashed',
        ];
    }
}<|MERGE_RESOLUTION|>--- conflicted
+++ resolved
@@ -115,28 +115,19 @@
     public function getRole(): UserRole
     {
         $forceSuperAdmin = 'AtlantisPleb';
-<<<<<<< HEAD
-        if ($forceSuperAdmin) {
-            if (
-                $this->name == $forceSuperAdmin
-            ) {
-=======
+
         $forceAdmin = 'npub1klt4m7gsqtx0e5erq9snquk8g2sw79mwm6kjau02nufnny99pcysd4kr0p';
 
         if ($forceSuperAdmin) {
             if ($this->username == $forceSuperAdmin) {
->>>>>>> 97831c61
+              
                 return UserRole::SUPER_ADMIN;
             }
             // When super admin is forced, all other super admins are downgraded to admin
             if ($this->role > UserRole::ADMIN->value) {
                 return UserRole::ADMIN;
             }
-<<<<<<< HEAD
-        }
 
-        return UserRole::fromInt($this->role);
-=======
         }
 
         if ($forceAdmin) {
@@ -146,7 +137,6 @@
         }
 
         return UserRole::fromInt($this->role ?? 0);
->>>>>>> 97831c61
     }
 
     public function payins(): HasMany
