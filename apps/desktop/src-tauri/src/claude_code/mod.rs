--- conflicted
+++ resolved
@@ -14,13 +14,6 @@
 pub use discovery::ClaudeDiscovery;
 pub use manager::ClaudeManager;
 pub use models::{Message, ClaudeConversation, UnifiedSession};
-<<<<<<< HEAD
-pub use database::{
-    ConvexDatabase, SessionRepository, MessageRepository
-};
 pub use convex_impl::EnhancedConvexClient;
 pub use token_storage::{TokenStorage, TokenEntry, TokenInfo};
-// pub use auth::{AuthService, AuthContext}; // Commented out - will be used in auth integration (Issue #1215)
-=======
-pub use convex_impl::EnhancedConvexClient;
->>>>>>> 08136355
+// pub use auth::{AuthService, AuthContext}; // Commented out - will be used in auth integration (Issue #1215)