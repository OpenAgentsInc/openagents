--- conflicted
+++ resolved
@@ -1,10 +1,5 @@
-<<<<<<< HEAD
-import { Effect, Queue, Context, Layer } from 'effect';
+import { Effect, Queue, Context, Data, Layer } from 'effect';
 import { listen, emit, Event as TauriEvent } from '@tauri-apps/api/event';
-=======
-import { Effect, Queue, Context, Data, Layer } from 'effect';
-import { listen, emit, Event as TauriEvent, UnlistenFn } from '@tauri-apps/api/event';
->>>>>>> 16fec02f
 
 // Tagged error types using Data.TaggedError for better Effect integration
 export class StreamingError extends Data.TaggedError('StreamingError')<{
@@ -30,7 +25,6 @@
   cleanup: () => void;
 }
 
-<<<<<<< HEAD
 // Service interface
 export interface TauriEventService {
   // Create event listener
@@ -63,98 +57,51 @@
         });
         return { unlisten, eventName };
       },
-      catch: (error) => new StreamingError(`Failed to listen to event: ${eventName}`, error)
+      catch: (error) => new StreamingError({ message: `Failed to listen to event: ${eventName}`, cause: error })
     }),
-=======
-// Service definition using Effect.Service pattern
-export class TauriEventService extends Effect.Service<TauriEventService>()(
-  'TauriEventService',
-  {
-    sync: () => ({
-      // Create event listener
-      listen: (eventName: string) =>
-        Effect.tryPromise({
-          try: async () => {
-            const unlisten = await listen<unknown>(eventName, () => {
-              // Handler will be set up by createEventStream
+
+  emit: (event: string, payload: unknown) =>
+    Effect.tryPromise({
+      try: () => emit(event, payload),
+      catch: (error) => new StreamingError({ message: `Failed to emit event: ${event}`, cause: error })
+    }),
+
+  createEventStream: (eventName: string, bufferSize = 100) =>
+    Effect.gen(function* () {
+      // Create the queue with type unknown to match interface
+      const queue = yield* Queue.bounded<unknown>(bufferSize);
+      
+      // Set up the event listener with proper error handling
+      const unlisten = yield* Effect.tryPromise({
+        try: async () => {
+          return await listen(eventName, (event: TauriEvent<unknown>) => {
+            // Extract the payload from the Tauri event
+            const payload = event.payload;
+            // Queue the payload in a fire-and-forget manner
+            Effect.runPromise(Queue.offer(queue, payload)).catch(() => {
+              // Silently handle queue errors
             });
-            return { unlisten, eventName };
-          },
-          catch: (error) => new StreamingError({ message: `Failed to listen to event: ${eventName}`, cause: error })
-        }),
+          });
+        },
+        catch: (error) => new StreamingError({ message: `Failed to create event stream: ${eventName}`, cause: error })
+      });
 
-      // Emit events to Tauri backend
-      emit: (event: string, payload: unknown) =>
-        Effect.tryPromise({
-          try: () => emit(event, payload),
-          catch: (error) => new StreamingError({ message: `Failed to emit event: ${event}`, cause: error })
-        }),
->>>>>>> 16fec02f
+      const cleanup = () => {
+        try {
+          unlisten();
+        } catch {
+          // Silently handle unlisten errors
+        }
+        
+        // Shutdown queue in background
+        Effect.runPromise(Queue.shutdown(queue)).catch(() => {
+          // Silently handle shutdown errors
+        });
+      };
 
-      // Create a streaming queue for an event
-      createEventStream: (eventName: string, bufferSize = 100) =>
-        Effect.scoped(
-          Effect.gen(function* () {
-            // Create the queue with type unknown to match interface
-            const queue = yield* Queue.bounded<unknown>(bufferSize);
-            
-            // Set up the event listener with proper resource management
-            const unlisten = yield* Effect.acquireRelease(
-              Effect.tryPromise({
-                try: async () => {
-                  return await listen(eventName, (event: TauriEvent<unknown>) => {
-                    // Extract the payload from the Tauri event
-                    const payload = event.payload;
-                    // Queue the payload in a fire-and-forget manner
-                    Effect.runPromise(Queue.offer(queue, payload)).catch(() => {
-                      // Silently handle queue errors
-                    });
-                  });
-                },
-                catch: (error) => new StreamingError({ message: `Failed to create event stream: ${eventName}`, cause: error })
-              }),
-              (unlisten) => Effect.sync(() => {
-                try {
-                  unlisten();
-                } catch {
-                  // Silently handle unlisten errors
-                }
-              })
-            );
-
-            // Add finalizer for queue cleanup
-            yield* Effect.addFinalizer(() =>
-              Queue.shutdown(queue).pipe(
-                Effect.catchAll(() => Effect.unit)
-              )
-            );
-
-            const cleanup = () => {
-              try {
-                unlisten();
-              } catch {
-                // Silently handle unlisten errors
-              }
-              
-              // Shutdown queue in background
-              Effect.runPromise(Queue.shutdown(queue)).catch(() => {
-                // Silently handle shutdown errors
-              });
-            };
-
-            return { queue, cleanup };
-          })
-        )
+      return { queue, cleanup };
     })
-<<<<<<< HEAD
 };
 
 // Export the service layer
-export const TauriEventServiceLive = Layer.succeed(TauriEventService, TauriEventServiceImpl);
-=======
-  }
-) {}
-
-// Service layer
-export const TauriEventServiceLive = Layer.succeed(TauriEventService);
->>>>>>> 16fec02f
+export const TauriEventServiceLive = Layer.succeed(TauriEventService, TauriEventServiceImpl);